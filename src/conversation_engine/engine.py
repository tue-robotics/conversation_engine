--- conflicted
+++ resolved
@@ -116,7 +116,6 @@
 
     @property
     def current_semantics(self):
-<<<<<<< HEAD
         """Current semantics is a description of a task, that may be incomplete depending on the progress in the conversation
         A task description is a dictionary that has a main key 'actions' with a List as it's value
         Each element of the 'actions' value is again a dictionary describing a more atomic action out of a sequence
@@ -125,10 +124,7 @@
         :rtype Dict[str, List[Dict[str, Union[str, Dict]]]]
         :return:
         """
-        return self._current_semantics
-=======
         return deepcopy(self._current_semantics)
->>>>>>> 9ba3a874
 
     def set_to_wait_for_user(self, target, missing_field):
         """Transition to state WAIT_FOR_USER
@@ -300,14 +296,9 @@
 
         def notify_user(event):
             self._robot_to_user_pub.publish(random.choice(["State machine takes a long time to abort, you can kill it with 'sudo kill'"]))
-
-<<<<<<< HEAD
             self._start_new_conversation()  # This is assuming the state machine is back online when a command is received
 
         self._state.set_to_aborting(rospy.Duration(20), hard_kill)
-=======
-        self._state.aborting(rospy.Duration(20), notify_user)
->>>>>>> 9ba3a874
         self._action_client.cancel_all_async()
         self._latest_feedback = None
 
@@ -325,14 +316,7 @@
         rospy.loginfo("_handle_command('{}')".format(text))
 
         words = text.strip().split(" ")
-<<<<<<< HEAD
-        semantics = self._parser.parse(self._knowledge.grammar_target, words, debug=True)
-=======
-
-        # The command the user gave is being parsed towards the command_target in the grammar
-        # The parse returns a task description dictionary
-        self._state.initialize_semantics(self._parser.parse(self._command_target, words, debug=True))
->>>>>>> 9ba3a874
+        semantics = self._parser.parse(self._command_target, words, debug=True)
 
         result_sentence = None
 
@@ -384,13 +368,7 @@
                                                     done_cb=self._done_cb,
                                                     feedback_cb=self._feedback_cb)
                 rospy.loginfo("Updated task sent: {}".format(self._state.current_semantics))
-
-<<<<<<< HEAD
             except Exception as e:
-=======
-                self._state.wait_for_robot()
-            except (KeyError, IndexError) as e:
->>>>>>> 9ba3a874
                 rospy.logerr("Could not update semantics: {}".format(e))
                 self._robot_to_user_pub.publish(random.choice(["Something went terribly wrong, can we try a new command?",
                                                                "I didn't understand that, what do you want me to do?",
